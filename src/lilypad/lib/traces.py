"""This module contains the `generation` decorator and related utilities for tracing."""

from __future__ import annotations

import os
import inspect
from types import MappingProxyType
from typing import (
    Any,
    Generic,
    Literal,
    TypeVar,
    Protocol,
    ParamSpec,
    TypeAlias,
    overload,
)
from contextlib import contextmanager
from contextvars import ContextVar
from collections.abc import Callable, Coroutine, Generator

import orjson
from pydantic import BaseModel
from opentelemetry.trace import format_span_id, get_tracer_provider
from opentelemetry.util.types import AttributeValue

from .spans import Span
from ._utils import (
    Closure,
    call_safely,
    fn_is_async,
    inspect_arguments,
    get_qualified_name,
    create_mirascope_middleware,
)
from .sandbox import SandboxRunner, SubprocessSandboxRunner
from .._client import Lilypad, AsyncLilypad
from .exceptions import LilypadValueError, RemoteFunctionError, LilypadNotFoundError
from ._utils.json import json_dumps, fast_jsonable
from .._exceptions import NotFoundError
from ._utils.client import get_sync_client, get_async_client
from ._utils.settings import get_settings
from ._utils.functions import get_signature
from ..types.ee.projects import Label, EvaluationType, annotation_create_params
from ._utils.function_cache import (
    get_cached_closure,
    get_function_by_hash_sync,
    get_deployed_function_sync,
    get_function_by_hash_async,
    get_deployed_function_async,
    get_function_by_version_sync,
    get_function_by_version_async,
)
from ..types.projects.functions import FunctionPublic

_P = ParamSpec("_P")
_R = TypeVar("_R")
_R_CO = TypeVar("_R_CO", covariant=True)
_T = TypeVar("_T")


TRACE_TYPE = "trace"

TRACE_MODULE_NAME = "lilypad.lib.traces"


class Annotation(BaseModel):
    data: dict[str, Any] | None

    label: Label | None

    reasoning: str | None

    type: EvaluationType | None


class _TraceBase(Generic[_T]):
    """
    Base class for the Trace wrapper.
    """

    def __init__(self, response: _T, span_id: int, function_uuid: str) -> None:
        self.response: _T = response
        self.function_uuid: str = function_uuid
        self.formated_span_id: str = format_span_id(span_id)
        self._flush: bool = False

    def _force_flush(self) -> None:
        tracer = get_tracer_provider()
        if force_flush := getattr(tracer, "force_flush", None):
            force_flush(timeout_millis=5000)
            self._flush = True

    def _create_body(
        self, project_id: str, span_uuid: str, annotation: tuple[Annotation, ...]
    ) -> list[annotation_create_params.Body]:
        return [
            annotation_create_params.Body(
                data=annotation.data,
                function_uuid=self.function_uuid,
                span_uuid=span_uuid,
                label=annotation.label,
                reasoning=annotation.reasoning,
                type=annotation.type,
                project_uuid=project_id,
            )
            for annotation in annotation
        ]


class Trace(_TraceBase[_T]):
    """
    A simple trace wrapper that holds the original function's response and allows annotating the trace.
    """

    def _get_span_uuid(self, client: Lilypad) -> str | None:
        if not self._flush:
            self._force_flush()
        response = client.projects.functions.spans.list(
            project_uuid=get_settings().project_id, function_uuid=self.function_uuid
        )
        for span in response:
            if span.get("span_id") == self.formated_span_id:
                return span["uuid"]
        return None

    def annotate(self, *annotation: Annotation) -> None:
        """
        Annotate the trace with the given annotation.
        """
        settings = get_settings()
        lilypad_client = get_sync_client(api_key=settings.api_key)
        body = self._create_body(settings.project_id, self._get_span_uuid(lilypad_client), annotation)
        lilypad_client.ee.projects.annotations.create(project_uuid=settings.project_id, body=body)

    def assign(self, *email: str) -> None:
        """Assign the trace to a user by email."""
        settings = get_settings()

        lilypad_client = get_sync_client(api_key=settings.api_key)

        lilypad_client.ee.projects.annotations.create(
            project_uuid=settings.project_id,
            body=[
                annotation_create_params.Body(
                    assignee_email=list(email),
                    function_uuid=self.function_uuid,
                    project_uuid=settings.project_id,
                    span_uuid=self._get_span_uuid(lilypad_client),
                )
            ],
        )

    def tag(self, *tags: str) -> None:
        """
        Annotate the trace with the given tags.
        """
        if not tags:
            return None
        tag_list = list(tags)
        settings = get_settings()
        client = Lilypad(api_key=settings.api_key)
        span_uuid = self._get_span_uuid(client)
        client.projects.spans.update_tags(span_uuid=span_uuid, tags_by_name=tag_list)


class AsyncTrace(_TraceBase[_T]):
    """
    A simple trace wrapper that holds the original function's response and allows annotating the trace.
    """

    async def _get_span_uuid(self, client: AsyncLilypad) -> str | None:
        if not self._flush:
            self._force_flush()
        response = await client.projects.functions.spans.list(
            project_uuid=get_settings().project_id, function_uuid=self.function_uuid
        )
        for span in response:
            if span.get("span_id") == self.formated_span_id:
                return span["uuid"]
        return None

    async def annotate(self, *annotation: Annotation) -> None:
        """
        Annotate the trace with the given annotation.
        """
        settings = get_settings()
        lilypad_client = get_async_client(api_key=settings.api_key)
        body = self._create_body(settings.project_id, await self._get_span_uuid(lilypad_client), annotation)
        await lilypad_client.ee.projects.annotations.create(project_uuid=settings.project_id, body=body)

    async def assign(self, *email: str) -> None:
        """Assign the trace to a user by email."""
        settings = get_settings()
        async_client = get_async_client(api_key=settings.api_key)

        await async_client.ee.projects.annotations.create(
            project_uuid=settings.project_id,
            body=[
                annotation_create_params.Body(
                    assignee_email=list(email),
                    function_uuid=self.function_uuid,
                    project_uuid=settings.project_id,
                    span_uuid=await self._get_span_uuid(async_client),
                )
            ],
        )

    async def tag(self, *tags: str) -> None:
        """
        Annotate the trace with the given tags.
        """
        if not tags:
            return None
        tag_list = list(tags)
        settings = get_settings()
        client = AsyncLilypad(api_key=settings.api_key)
        span_uuid = await self._get_span_uuid(client)
        await client.projects.spans.update_tags(span_uuid=span_uuid, tags_by_name=tag_list)


# Type definitions for decorator registry
FunctionInfo: TypeAlias = tuple[
    str, str, int, str, dict[str, Any]
]  # (file_path, function_name, line_number, module_name, context)
DecoratorRegistry: TypeAlias = dict[str, list[FunctionInfo]]

# Globals for decorator registry
_RECORDING_ENABLED: bool = False
_DECORATOR_REGISTRY: DecoratorRegistry = {}  # Maps decorator names to lists of function info


def enable_recording() -> None:
    """Enable recording of decorated functions."""
    global _RECORDING_ENABLED
    _RECORDING_ENABLED = True


def disable_recording() -> None:
    """Disable recording of decorated functions."""
    global _RECORDING_ENABLED
    _RECORDING_ENABLED = False


def clear_registry() -> None:
    """Clear the registry of decorated functions."""
    global _DECORATOR_REGISTRY
    _DECORATOR_REGISTRY = {}


DecoratorArgs: TypeAlias = dict[str, Any]
FunctionInfo: TypeAlias = tuple[str, str, int, str, DecoratorArgs]


def _register_decorated_function(
    decorator_name: str, fn: Callable[..., Any], function_name: str, context: dict[str, Any] | None = None
) -> None:
    """Register a function that has been decorated.

    Args:
        decorator_name: The name of the decorator
        fn: The decorated function
        function_name: The name of the function
        context: Optional context information to store with the function
    """
    if not _RECORDING_ENABLED:
        return

    try:
        # Get function information
        file_path: str = inspect.getfile(fn)
        abs_path: str = os.path.abspath(file_path)
        lineno: int = inspect.getsourcelines(fn)[1]
        module_name: str = fn.__module__

        # Add to registry
        if decorator_name not in _DECORATOR_REGISTRY:
            _DECORATOR_REGISTRY[decorator_name] = []

        # Store (file_path, function_name, line_number, module_name)
        _DECORATOR_REGISTRY[decorator_name].append((abs_path, function_name, lineno, module_name, context))
    except (TypeError, OSError):
        # Handle cases where inspect might fail (e.g., built-in functions)
        pass


def get_decorated_functions(decorator_name: str | None = None) -> DecoratorRegistry:
    """Get information about registered decorated functions.

    Args:
        decorator_name: Optional name of decorator to filter by

    Returns:
        Dictionary mapping decorator names to lists of function information tuples
    """
    if decorator_name:
        return {decorator_name: _DECORATOR_REGISTRY.get(decorator_name, [])}
    return _DECORATOR_REGISTRY.copy()


class SyncVersionedFunction(Protocol[_P, _R_CO]):
    """Protocol for the `VersionedFunction` decorator return type."""

    def __call__(self, *args: _P.args, **kwargs: _P.kwargs) -> _R_CO:
        """Protocol for the `VersionFunction` decorator return type."""
        ...

    def version(
        self,
        forced_version: int,
        sandbox_runner: SandboxRunner | None = None,
    ) -> Callable[_P, _R_CO]:
        """Protocol for the `VersionFunction` decorator return type."""
        ...

    def remote(
        self,
        sandbox_runner: SandboxRunner | None = None,
    ) -> _R_CO:
        """Protocol for the `VersionFunction` decorator return type."""
        ...


class AsyncVersionedFunction(Protocol[_P, _R_CO]):
    """Protocol for the `VersionFunction` decorator return type."""

    def __call__(self, *args: _P.args, **kwargs: _P.kwargs) -> Coroutine[Any, Any, _R_CO]:
        """Protocol for the `VersionFunction` decorator return type."""
        ...

    def version(
        self,
        forced_version: int,
        sandbox_runner: SandboxRunner | None = None,
    ) -> Coroutine[Any, Any, Callable[_P, _R_CO]]:
        """Protocol for the `VersionFunction` decorator return type."""
        ...

    def remote(
        self,
        sandbox_runner: SandboxRunner | None = None,
    ) -> Coroutine[Any, Any, _R_CO]:
        """Protocol for the `VersionFunction` decorator return type."""
        ...


class TraceDecoratedFunctionWithContext(Protocol[_P, _R]):
    """Protocol for the `VersioningDecorator` decorator return type."""

    def __call__(self, trace_ctx: Span, *args: _P.args, **kwargs: _P.kwargs) -> _R: ...


class TraceDecorator(Protocol):
    """Protocol for the `VersioningDecorator` decorator return type."""

    @overload
    def __call__(
        self, fn: TraceDecoratedFunctionWithContext[_P, Coroutine[Any, Any, _R]]
    ) -> Callable[_P, Coroutine[Any, Any, _R]]: ...

    @overload
    def __call__(self, fn: TraceDecoratedFunctionWithContext[_P, _R]) -> Callable[_P, _R]: ...

    @overload
    def __call__(self, fn: Callable[_P, Coroutine[Any, Any, _R]]) -> Callable[_P, Coroutine[Any, Any, _R]]: ...

    @overload
    def __call__(self, fn: Callable[_P, _R]) -> Callable[_P, _R]: ...

    def __call__(
        self,
        fn: TraceDecoratedFunctionWithContext[_P, Coroutine[Any, Any, _R]]
        | TraceDecoratedFunctionWithContext[_P, _R]
        | Callable[_P, _R]
        | Callable[_P, Coroutine[Any, Any, _R]],
    ) -> Callable[_P, _R] | Callable[_P, Coroutine[Any, Any, _R]]:
        """Protocol `call` definition for `VersioningDecorator` decorator return type."""
        ...


class WrappedTraceDecorator(Protocol):
    """Protocol for the `WrappedTraceDecorator` decorator return type."""

    @overload
    def __call__(
        self, fn: TraceDecoratedFunctionWithContext[_P, Coroutine[Any, Any, _R]]
    ) -> Callable[_P, Coroutine[Any, Any, Trace[_R]]]: ...

    @overload
    def __call__(self, fn: TraceDecoratedFunctionWithContext[_P, _R]) -> Callable[_P, Trace[_R]]: ...

    @overload
    def __call__(self, fn: Callable[_P, Coroutine[Any, Any, _R]]) -> Callable[_P, Coroutine[Any, Any, Trace[_R]]]: ...

    @overload
    def __call__(self, fn: Callable[_P, _R]) -> Callable[_P, Trace[_R]]: ...

    def __call__(
        self,
        fn: TraceDecoratedFunctionWithContext[_P, Coroutine[Any, Any, _R]]
        | TraceDecoratedFunctionWithContext[_P, _R]
        | Callable[_P, _R]
        | Callable[_P, Coroutine[Any, Any, _R]],
    ) -> Callable[_P, Trace[_R]] | Callable[_P, Coroutine[Any, Any, Trace[_R]]]:
        """Protocol `call` definition for `VersioningDecorator` decorator return type."""
        ...


class VersionedFunctionTraceDecorator(Protocol):
    """Protocol for the `VersionedFunction` decorator return type."""

    @overload
    def __call__(
        self, fn: TraceDecoratedFunctionWithContext[_P, Coroutine[Any, Any, _R]]
    ) -> AsyncVersionedFunction[_P, _R]: ...

    @overload
    def __call__(self, fn: TraceDecoratedFunctionWithContext[_P, _R]) -> SyncVersionedFunction[_P, _R]: ...

    @overload
    def __call__(self, fn: Callable[_P, Coroutine[Any, Any, _R]]) -> AsyncVersionedFunction[_P, _R]: ...

    @overload
    def __call__(self, fn: Callable[_P, _R]) -> SyncVersionedFunction[_P, _R]: ...

    def __call__(
        self,
        fn: TraceDecoratedFunctionWithContext[_P, Coroutine[Any, Any, _R]]
        | TraceDecoratedFunctionWithContext[_P, _R]
        | Callable[_P, _R]
        | Callable[_P, Coroutine[Any, Any, _R]],
    ) -> AsyncVersionedFunction[_P, _R] | SyncVersionedFunction[_P, _R]:
        """Protocol `call` definition for `VersionedFunction` decorator return type."""
        ...


class WrappedVersionedFunctionTraceDecorator(Protocol):
    """Protocol for the `WrappedVersionedFunctionTraceDecorator` decorator return type."""

    @overload
    def __call__(
        self, fn: TraceDecoratedFunctionWithContext[_P, Coroutine[Any, Any, _R]]
    ) -> AsyncVersionedFunction[_P, Trace[_R]]: ...

    @overload
    def __call__(self, fn: TraceDecoratedFunctionWithContext[_P, _R]) -> SyncVersionedFunction[_P, Trace[_R]]: ...

    @overload
    def __call__(self, fn: Callable[_P, Coroutine[Any, Any, _R]]) -> AsyncVersionedFunction[_P, Trace[_R]]: ...

    @overload
    def __call__(self, fn: Callable[_P, _R]) -> SyncVersionedFunction[_P, Trace[_R]]: ...

    def __call__(
        self,
        fn: TraceDecoratedFunctionWithContext[_P, Coroutine[Any, Any, _R]]
        | TraceDecoratedFunctionWithContext[_P, _R]
        | Callable[_P, _R]
        | Callable[_P, Coroutine[Any, Any, _R]],
    ) -> AsyncVersionedFunction[_P, Trace[_R]] | SyncVersionedFunction[_P, Trace[_R]]:
        """Protocol `call` definition for `VersionedFunction` decorator return type."""
        ...


_TraceAttribute: TypeAlias = dict[str, AttributeValue]


class _ResultHolder:
    """A class to hold the result of a function call."""

    def __init__(self) -> None:
        self.result = None

    def set_result(self, result: Any) -> None:
        """Set the result attribute."""
        self.result: Any = result


_trace_context: ContextVar[MappingProxyType] = ContextVar("_trace_context", default=MappingProxyType({}))


def _get_trace_context() -> dict[str, Any]:
    return dict(_trace_context.get())


def _set_trace_context(trace_ctx: dict[str, Any]) -> None:
    _trace_context.set(MappingProxyType(trace_ctx.copy()))


@contextmanager
def _set_span_attributes(
    trace_type: str,
    span: Span,
    span_attribute: _TraceAttribute,
    is_async: bool,
    function: FunctionPublic | None,
    decorator_tags: list[str] | None = None,
) -> Generator[_ResultHolder, None, None]:
    """Set the attributes on the span."""
    settings = get_settings()
    span_attribute["lilypad.project_uuid"] = settings.project_id if settings.project_id else ""
    span_attribute["lilypad.type"] = trace_type
    span_attribute["lilypad.is_async"] = is_async
<<<<<<< HEAD
    if decorator_tags:
=======
    if decorator_tags is not None:
>>>>>>> f38fd3b1
        span_attribute["lilypad.trace.tags"] = decorator_tags
    if function:
        function_uuid = function.uuid
        span_attribute[f"lilypad.{trace_type}.signature"] = function.signature
        span_attribute[f"lilypad.{trace_type}.code"] = function.code
    else:
        function_uuid = ""
    span_attribute["lilypad.function.uuid"] = function_uuid
    span.opentelemetry_span.set_attributes(span_attribute)
    result_holder = _ResultHolder()
    yield result_holder
    original_output = result_holder.result
    span.opentelemetry_span.set_attribute(
        f"lilypad.{trace_type}.output", "" if original_output is None else fast_jsonable(original_output)
    )


def _construct_trace_attributes(
    arg_types: dict[str, str],
    arg_values: dict[str, Any],
) -> dict[str, AttributeValue]:
    jsonable_arg_values = {}
    for arg_name, arg_value in arg_values.items():
        try:
            serialized_arg_value = fast_jsonable(arg_value)
        except (TypeError, ValueError, orjson.JSONEncodeError):
            serialized_arg_value = "could not serialize"
        jsonable_arg_values[arg_name] = serialized_arg_value
    return {
        "lilypad.trace.arg_types": json_dumps(arg_types),
        "lilypad.trace.arg_values": json_dumps(jsonable_arg_values),
    }


_SANDBOX_CUSTOM_RESULT = {
    "result": "result",
    "trace_context": "_get_trace_context()",
}
_SANDBOX_PRE_ACTIONS = [
    "lilypad.configure(log_handlers=[logging.StreamHandler(sys.stderr)])",
]
_SANDBOX_AFTER_ACTIONS = [
    "result = result.response if isinstance(result, AsyncTrace | Trace) else result",
    "with suppress(ImportError): from mirascope.core import BaseCallResponse",
    "result = getattr(result, 'content', result) if (mirascope_response := locals().get('BaseCallResponse')) else result",
]
_SANDBOX_EXTRA_IMPORT = [
    f"from {TRACE_MODULE_NAME} import _get_trace_context, AsyncTrace, Trace",
    "import lilypad",
    "import sys",
    "import logging",
    "from contextlib import suppress",
]


@overload
def trace(
    name: str | None = None,
    *,
    versioning: None = None,
    mode: None = None,
    tags: list[str] | None = None,
) -> TraceDecorator: ...


@overload
def trace(
    name: str | None = None,
    *,
    versioning: Literal["automatic"],
    mode: None = None,
    tags: list[str] | None = None,
) -> VersionedFunctionTraceDecorator: ...


@overload
def trace(
    name: str | None = None,
    *,
    versioning: None,
    mode: Literal["wrap"],
    tags: list[str] | None = None,
) -> WrappedTraceDecorator: ...


@overload
def trace(
    name: str | None = None,
    *,
    versioning: Literal["automatic"],
    mode: Literal["wrap"],
    tags: list[str] | None = None,
) -> WrappedVersionedFunctionTraceDecorator: ...


def trace(
    name: str | None = None,
    *,
    versioning: Literal["automatic"] | None = None,
    mode: Literal["wrap"] | None = None,
    tags: list[str] | None = None,
) -> TraceDecorator | VersionedFunctionTraceDecorator:
    """The tracing LLM generations.

    The decorated function will trace and log automatically.
    If mode="wrap" is set, the function will return a Trace[_R] object with a 'response' property containing the original function's response and an 'annotate' method.
    """

    decorator_tags = sorted(list(set(tags))) if tags else None

    @overload
    def decorator(
        fn: TraceDecoratedFunctionWithContext[_P, Coroutine[Any, Any, _R]],
    ) -> Callable[_P, Coroutine[Any, Any, _R]]: ...

    @overload
    def decorator(fn: TraceDecoratedFunctionWithContext[_P, _R]) -> Callable[_P, _R]: ...

    @overload
    def decorator(fn: Callable[_P, Coroutine[Any, Any, _R]]) -> Callable[_P, Coroutine[Any, Any, _R]]: ...

    @overload
    def decorator(fn: Callable[_P, _R]) -> Callable[_P, _R]: ...

    def decorator(
        fn: TraceDecoratedFunctionWithContext[_P, Coroutine[Any, Any, _R]]
        | TraceDecoratedFunctionWithContext[_P, _R]
        | Callable[_P, _R]
        | Callable[_P, Coroutine[Any, Any, _R]],
    ) -> Callable[_P, _R] | Callable[_P, Coroutine[Any, Any, _R]]:
        is_mirascope_call = hasattr(fn, "__mirascope_call__")
        prompt_template = (
            fn._prompt_template if hasattr(fn, "_prompt_template") else ""  # pyright: ignore[reportFunctionMemberAccess]
        )

        if _RECORDING_ENABLED and versioning == "automatic":
            _register_decorated_function(
                TRACE_MODULE_NAME, fn, Closure.from_fn(fn).name, {"mode": mode, "tags": decorator_tags}
            )

        settings = get_settings()

        signature = get_signature(fn)

        if name is None:
            trace_name = get_qualified_name(fn)
        else:
            trace_name = name
        if fn_is_async(fn):

            @call_safely(fn)
            async def inner_async(*args: _P.args, **kwargs: _P.kwargs) -> _R:
                with Span(trace_name) as span:
                    final_args = args
                    final_kwargs = kwargs
                    needs_trace_ctx = "trace_ctx" in signature.parameters
                    has_user_provided_trace_ctx = False
                    try:
                        bound_call_args = signature.bind(*args, **kwargs)
                        has_user_provided_trace_ctx = "trace_ctx" in bound_call_args.arguments
                    except TypeError:
                        pass
                    if needs_trace_ctx and not has_user_provided_trace_ctx:
                        final_args = tuple((span, *args))
                    arg_types, arg_values = inspect_arguments(fn, *final_args, **final_kwargs)
                    arg_values.pop("trace_ctx", None)
                    arg_types.pop("trace_ctx", None)

                    trace_attribute = _construct_trace_attributes(
                        arg_types=arg_types,
                        arg_values=arg_values,
                    )
                    async_lilypad_client = get_async_client(api_key=settings.api_key)

                    closure = Closure.from_fn(fn)

                    @call_safely(fn)
                    async def get_or_create_function_async() -> FunctionPublic | None:
                        try:
                            return await get_function_by_hash_async(
                                project_uuid=settings.project_id, function_hash=closure.hash
                            )
                        except NotFoundError:
                            return await async_lilypad_client.projects.functions.create(
                                path_project_uuid=settings.project_id,
                                code=closure.code,
                                hash=closure.hash,
                                name=closure.name,
                                signature=closure.signature,
                                arg_types=arg_types,
                                dependencies=closure.dependencies,
                                is_versioned=True,
                                prompt_template=prompt_template,
                            )

                    if versioning == "automatic":
                        function = await get_or_create_function_async()
                    else:
                        function = None

                    function_uuid = function.uuid if function else None

                    if is_mirascope_call:
                        decorator_inner = create_mirascope_middleware(
                            function,
                            arg_types,
                            arg_values,
                            True,
                            prompt_template,
                            settings.project_id,
                            current_span=span.opentelemetry_span,
                        )
                        output = await decorator_inner(fn)(*final_args, **final_kwargs)
                    else:
                        with _set_span_attributes(
                            TRACE_TYPE, span, trace_attribute, is_async=True, function=function
                        ) as result_holder:
                            output = await fn(*final_args, **final_kwargs)
                            result_holder.set_result(output)
                    span_id = span.span_id
                    _set_trace_context({"span_id": span_id, "function_uuid": function_uuid})

                if mode == "wrap":
                    return AsyncTrace(response=output, span_id=span_id, function_uuid=function_uuid)
                return output  # pyright: ignore [reportReturnType]

            if versioning is None:
                return inner_async

            function_name = get_qualified_name(fn)

            async def _specific_function_version_async(
                forced_version: int,
                sandbox: SandboxRunner | None = None,
            ) -> Callable[_P, _R]:
                try:
                    versioned_function = await get_function_by_version_async(
                        version_num=forced_version,
                        project_uuid=settings.project_id,
                        function_name=function_name,
                    )
                    versioned_function_closure = get_cached_closure(versioned_function)
                except Exception as e:
                    raise RemoteFunctionError(f"Failed to retrieve function {fn.__name__}: {e}")

                if sandbox is None:
                    sandbox = SubprocessSandboxRunner(os.environ.copy())

                @call_safely(fn)  # pyright: ignore [reportArgumentType]
                def _inner_async(*args: _P.args, **kwargs: _P.kwargs) -> _R:
                    result = sandbox.execute_function(
                        versioned_function_closure,
                        *args,
                        custom_result=_SANDBOX_CUSTOM_RESULT,
                        pre_actions=_SANDBOX_PRE_ACTIONS,
                        after_actions=_SANDBOX_AFTER_ACTIONS,
                        extra_imports=_SANDBOX_EXTRA_IMPORT,
                        **kwargs,
                    )
                    if mode == "wrap":
                        return AsyncTrace(
                            response=result["result"],
                            span_id=result["trace_context"]["span_id"],
                            function_uuid=result["trace_context"]["function_uuid"],
                        )
                    return result["result"]

                return _inner_async

            inner_async.version = _specific_function_version_async  # pyright: ignore [reportAttributeAccessIssue, reportFunctionMemberAccess]

            async def _deployed_version_async(
                *args: _P.args,
                sandbox: SandboxRunner | None = None,
                ttl: float | None = None,
                force_refresh: bool = False,
                **kwargs: _P.kwargs,
            ) -> _R:
                try:
                    deployed_function = await get_deployed_function_async(
                        project_uuid=settings.project_id,
                        ttl=ttl,
                        force_refresh=force_refresh,
                        function_name=function_name,
                    )
                    deployed_function_closure = get_cached_closure(deployed_function)
                except Exception as e:
                    raise RemoteFunctionError(f"Failed to retrieve function {fn.__name__}: {e}")

                if sandbox is None:
                    sandbox = SubprocessSandboxRunner(os.environ.copy())

                result = sandbox.execute_function(
                    deployed_function_closure,
                    *args,
                    custom_result=_SANDBOX_CUSTOM_RESULT,
                    pre_actions=_SANDBOX_PRE_ACTIONS,
                    after_actions=_SANDBOX_AFTER_ACTIONS,
                    extra_imports=_SANDBOX_EXTRA_IMPORT,
                    **kwargs,
                )
                if mode == "wrap":
                    return AsyncTrace(
                        response=result["result"],
                        span_id=result["trace_context"]["span_id"],
                        function_uuid=result["trace_context"]["function_uuid"],
                    )
                return result["result"]

            inner_async.remote = _deployed_version_async
            return inner_async
        else:

            @call_safely(fn)
            def inner(*args: _P.args, **kwargs: _P.kwargs) -> _R:
                with Span(trace_name) as span:
                    final_args = args
                    final_kwargs = kwargs
                    needs_trace_ctx = "trace_ctx" in signature.parameters
                    has_user_provided_trace_ctx = False
                    try:
                        bound_call_args = signature.bind(*args, **kwargs)
                        has_user_provided_trace_ctx = "trace_ctx" in bound_call_args.arguments
                    except TypeError:
                        pass

                    if needs_trace_ctx and not has_user_provided_trace_ctx:
                        final_args = tuple((span, *args))
                    arg_types, arg_values = inspect_arguments(fn, *final_args, **final_kwargs)
                    arg_values.pop("trace_ctx", None)
                    arg_types.pop("trace_ctx", None)

                    trace_attribute = _construct_trace_attributes(
                        arg_types=arg_types,
                        arg_values=arg_values,
                    )
                    lilypad_client = get_sync_client(api_key=settings.api_key)

                    closure = Closure.from_fn(fn)

                    @call_safely(fn)
                    def get_or_create_function_sync() -> FunctionPublic | None:
                        try:
                            return get_function_by_hash_sync(
                                project_uuid=settings.project_id, function_hash=closure.hash
                            )
                        except NotFoundError:
                            return lilypad_client.projects.functions.create(
                                path_project_uuid=settings.project_id,
                                code=closure.code,
                                hash=closure.hash,
                                name=closure.name,
                                signature=closure.signature,
                                arg_types=arg_types,
                                dependencies=closure.dependencies,
                                is_versioned=True,
                                prompt_template=prompt_template,
                            )

                    if versioning == "automatic":
                        function = get_or_create_function_sync()
                    else:
                        function = None

                    function_uuid = function.uuid if function else None

                    if is_mirascope_call:
                        decorator_inner = create_mirascope_middleware(
                            function,
                            arg_types,
                            arg_values,
                            False,
                            prompt_template,
                            settings.project_id,
                            current_span=span.opentelemetry_span,
                            decorator_tags=decorator_tags,
                        )
                        output = decorator_inner(fn)(*final_args, **final_kwargs)
                    else:
                        with _set_span_attributes(
                            TRACE_TYPE,
                            span,
                            trace_attribute,
                            is_async=False,
                            function=function,
                            decorator_tags=decorator_tags,
                        ) as result_holder:
                            output = fn(*final_args, **final_kwargs)
                            result_holder.set_result(output)
                    span_id = span.span_id
                    _set_trace_context({"span_id": span_id, "function_uuid": function_uuid})

                if mode == "wrap":
                    return Trace(response=output, span_id=span_id, function_uuid=function_uuid)
                return output  # pyright: ignore [reportReturnType]

            if versioning is None:
                return inner  # pyright: ignore [reportReturnType]

            function_name = get_qualified_name(fn)

            def _specific_function_version(
                forced_version: int,
                sandbox: SandboxRunner | None = None,
            ) -> Callable[_P, _R]:
                try:
                    versioned_function = get_function_by_version_sync(
                        version_num=forced_version,
                        project_uuid=settings.project_id,
                        function_name=function_name,
                    )
                    versioned_function_closure = get_cached_closure(versioned_function)
                except Exception as e:
                    raise RemoteFunctionError(f"Failed to retrieve function {fn.__name__}: {e}")

                if sandbox is None:
                    sandbox = SubprocessSandboxRunner(os.environ.copy())

                @call_safely(fn)  # pyright: ignore [reportArgumentType]
                def _inner(*args: _P.args, **kwargs: _P.kwargs) -> _R:
                    result = sandbox.execute_function(
                        versioned_function_closure,
                        *args,
                        custom_result=_SANDBOX_CUSTOM_RESULT,
                        pre_actions=_SANDBOX_PRE_ACTIONS,
                        after_actions=_SANDBOX_AFTER_ACTIONS,
                        extra_imports=_SANDBOX_EXTRA_IMPORT,
                        **kwargs,
                    )
                    if mode == "wrap":
                        return Trace(
                            response=result["result"],
                            span_id=result["trace_context"]["span_id"],
                            function_uuid=result["trace_context"]["function_uuid"],
                        )
                    return result["result"]

                return _inner

            inner.version = _specific_function_version  # pyright: ignore [reportAttributeAccessIssue, reportFunctionMemberAccess]

            def _deployed_version(
                *args: _P.args,
                sandbox: SandboxRunner | None = None,
                ttl: float | None = None,
                force_refresh: bool = False,
                **kwargs: _P.kwargs,
            ) -> _R:
                try:
                    deployed_function = get_deployed_function_sync(
                        project_uuid=settings.project_id,
                        ttl=ttl,
                        force_refresh=force_refresh,
                        function_name=function_name,
                    )
                    deployed_function_closure = get_cached_closure(deployed_function)
                except Exception as e:
                    raise RemoteFunctionError(f"Failed to retrieve function {fn.__name__}: {e}")

                if sandbox is None:
                    sandbox = SubprocessSandboxRunner(os.environ.copy())

                result = sandbox.execute_function(
                    deployed_function_closure,
                    *args,
                    custom_result=_SANDBOX_CUSTOM_RESULT,
                    pre_actions=_SANDBOX_PRE_ACTIONS,
                    after_actions=_SANDBOX_AFTER_ACTIONS,
                    extra_imports=_SANDBOX_EXTRA_IMPORT,
                    **kwargs,
                )
                if mode == "wrap":
                    return Trace(
                        response=result["result"],
                        span_id=result["trace_context"]["span_id"],
                        function_uuid=result["trace_context"]["function_uuid"],
                    )
                return result["result"]

            inner.remote = _deployed_version
            return inner

    return decorator<|MERGE_RESOLUTION|>--- conflicted
+++ resolved
@@ -501,11 +501,7 @@
     span_attribute["lilypad.project_uuid"] = settings.project_id if settings.project_id else ""
     span_attribute["lilypad.type"] = trace_type
     span_attribute["lilypad.is_async"] = is_async
-<<<<<<< HEAD
-    if decorator_tags:
-=======
     if decorator_tags is not None:
->>>>>>> f38fd3b1
         span_attribute["lilypad.trace.tags"] = decorator_tags
     if function:
         function_uuid = function.uuid

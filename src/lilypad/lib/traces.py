"""This module contains the `generation` decorator and related utilities for tracing."""

from __future__ import annotations

import os
import json
import inspect
from types import MappingProxyType
from typing import (
    Any,
    Generic,
    Literal,
    TypeVar,
    Protocol,
    ParamSpec,
    TypeAlias,
    overload,
)
from functools import cached_property
from contextlib import contextmanager
from contextvars import ContextVar
from collections.abc import Callable, Coroutine, Generator

from pydantic import BaseModel
from opentelemetry.trace import format_span_id, get_tracer_provider
from opentelemetry.util.types import AttributeValue
from opentelemetry.sdk.trace.export import BatchSpanProcessor

from .spans import Span
from ._utils import (
    Closure,
    call_safely,
    fn_is_async,
    jsonable_encoder,
    inspect_arguments,
    get_qualified_name,
    create_mirascope_middleware,
)
from .sandbox import SandboxRunner, SubprocessSandboxRunner
from .._client import Lilypad, AsyncLilypad
from .exceptions import RemoteFunctionError
from .._exceptions import NotFoundError
from ._utils.settings import get_settings
from ..types.ee.projects import Label, EvaluationType, annotation_create_params
from ..types.projects.functions import FunctionPublic

_P = ParamSpec("_P")
_R = TypeVar("_R")
_R_CO = TypeVar("_R_CO", covariant=True)
_T = TypeVar("_T")


TRACE_TYPE = "trace"

TRACE_MODULE_NAME = "lilypad.lib.traces"


class Annotation(BaseModel):
    data: dict[str, Any] | None

    label: Label | None

    reasoning: str | None

    type: EvaluationType | None


class _TraceBase(Generic[_T]):
    """
    Base class for the Trace wrapper.
    """

    def __init__(self, response: _T, span_id: int, function_uuid: str) -> None:
        self.response: _T = response
        self.function_uuid: str = function_uuid
        self.formated_span_id: str = format_span_id(span_id)
        self._flush: bool = False

    def _force_flush(self) -> None:
        tracer = get_tracer_provider()
        if force_flush := getattr(tracer, "force_flush", None):
            force_flush(timeout_millis=5000)
            self.flush = True

    def _create_body(
        self, project_id: str, span_uuid: str, annotation: Annotation | list[Annotation]
    ) -> list[annotation_create_params.Body]:
        if not isinstance(annotation, list):
            annotation = [annotation]
        return [
            annotation_create_params.Body(
                data=annotation.data,
                function_uuid=self.function_uuid,
                span_uuid=span_uuid,
                label=annotation.label,
                reasoning=annotation.reasoning,
                type=annotation.type,
                project_uuid=project_id,
            )
            for annotation in annotation
        ]


class Trace(_TraceBase[_T]):
    """
    A simple trace wrapper that holds the original function's response and allows annotating the trace.
    """

    def _get_span_uuid(self, client: Lilypad) -> str | None:
        if not self._flush:
            self._force_flush()
        response = client.projects.functions.spans.list(
            project_uuid=get_settings().project_id, function_uuid=self.function_uuid
        )
        for span in response:
            if span.get("span_id") == self.formated_span_id:
                return span["uuid"]
        return None

    def annotate(self, annotation: Annotation | list[Annotation]) -> None:
        """
        Annotate the trace with the given annotation.
        """
        settings = get_settings()
        lilypad_client = Lilypad(api_key=settings.api_key)
        body = self._create_body(settings.project_id, self._get_span_uuid(lilypad_client), annotation)
        lilypad_client.ee.projects.annotations.create(project_uuid=settings.project_id, body=body)


class AsyncTrace(_TraceBase[_T]):
    """
    A simple trace wrapper that holds the original function's response and allows annotating the trace.
    """

    async def _get_span_uuid(self, client: AsyncLilypad) -> str | None:
        if not self._flush:
            self._force_flush()
        response = await client.projects.functions.spans.list(
            project_uuid=get_settings().project_id, function_uuid=self.function_uuid
        )
        for span in response:
            if span.get("span_id") == self.formated_span_id:
                return span["uuid"]
        return None

    async def annotate(self, annotation: Annotation | list[Annotation]) -> None:
        """
        Annotate the trace with the given annotation.
        """
        settings = get_settings()
        lilypad_client = AsyncLilypad(api_key=settings.api_key)
        body = self._create_body(settings.project_id, await self._get_span_uuid(lilypad_client), annotation)
        await lilypad_client.ee.projects.annotations.create(project_uuid=settings.project_id, body=body)


def _get_batch_span_processor() -> BatchSpanProcessor | None:
    """Get the BatchSpanProcessor from the current TracerProvider.

    Retrieve the BatchSpanProcessor from the current TracerProvider dynamically.
    This avoids using a global variable by inspecting the provider's _active_span_processors.
    """
    tracer_provider = get_tracer_provider()
    processor = getattr(tracer_provider, "_active_span_processor", None)
    if not processor:
        return None
    _span_processors = getattr(processor, "_span_processors", None)
    if _span_processors:
        for processor in _span_processors:
            if isinstance(processor, BatchSpanProcessor):
                return processor
    return None


# Type definitions for decorator registry
FunctionInfo: TypeAlias = tuple[
    str, str, int, str, dict[str, Any]
]  # (file_path, function_name, line_number, module_name, context)
DecoratorRegistry: TypeAlias = dict[str, list[FunctionInfo]]

# Globals for decorator registry
_RECORDING_ENABLED: bool = False
_DECORATOR_REGISTRY: DecoratorRegistry = {}  # Maps decorator names to lists of function info


def enable_recording() -> None:
    """Enable recording of decorated functions."""
    global _RECORDING_ENABLED
    _RECORDING_ENABLED = True


def disable_recording() -> None:
    """Disable recording of decorated functions."""
    global _RECORDING_ENABLED
    _RECORDING_ENABLED = False


def clear_registry() -> None:
    """Clear the registry of decorated functions."""
    global _DECORATOR_REGISTRY
    _DECORATOR_REGISTRY = {}


DecoratorArgs: TypeAlias = dict[str, Any]
FunctionInfo: TypeAlias = tuple[str, str, int, str, DecoratorArgs]


def register_decorated_function(
    decorator_name: str, fn: Callable[..., Any], context: dict[str, Any] | None = None
) -> None:
    """Register a function that has been decorated.

    Args:
        decorator_name: The name of the decorator
        fn: The decorated function
        context: Optional context information to store with the function
    """
    if not _RECORDING_ENABLED:
        return

    try:
        # Get function information
        file_path: str = inspect.getfile(fn)
        abs_path: str = os.path.abspath(file_path)
        lineno: int = inspect.getsourcelines(fn)[1]
        # Use Closure.from_fn to get the wrapped function name
        function_name: str = Closure.from_fn(fn).name
        module_name: str = fn.__module__

        # Add to registry
        if decorator_name not in _DECORATOR_REGISTRY:
            _DECORATOR_REGISTRY[decorator_name] = []

        # Store (file_path, function_name, line_number, module_name)
        _DECORATOR_REGISTRY[decorator_name].append((abs_path, function_name, lineno, module_name, context))
    except (TypeError, OSError):
        # Handle cases where inspect might fail (e.g., built-in functions)
        pass


def get_decorated_functions(decorator_name: str | None = None) -> DecoratorRegistry:
    """Get information about registered decorated functions.

    Args:
        decorator_name: Optional name of decorator to filter by

    Returns:
        Dictionary mapping decorator names to lists of function information tuples
    """
    if decorator_name:
        return {decorator_name: _DECORATOR_REGISTRY.get(decorator_name, [])}
    return _DECORATOR_REGISTRY.copy()


class SyncVersionedFunction(Protocol[_P, _R_CO]):
    """Protocol for the `VersionedFunction` decorator return type."""

    def __call__(self, *args: _P.args, **kwargs: _P.kwargs) -> _R_CO:
        """Protocol for the `VersionFunction` decorator return type."""
        ...

    def version(
        self,
        forced_version: int,
        sandbox_runner: SandboxRunner | None = None,
    ) -> Callable[_P, _R_CO]:
        """Protocol for the `VersionFunction` decorator return type."""
        ...

    def remote(
        self,
        sandbox_runner: SandboxRunner | None = None,
    ) -> _R_CO:
        """Protocol for the `VersionFunction` decorator return type."""
        ...


class AsyncVersionedFunction(Protocol[_P, _R_CO]):
    """Protocol for the `VersionFunction` decorator return type."""

    def __call__(self, *args: _P.args, **kwargs: _P.kwargs) -> Coroutine[Any, Any, _R_CO]:
        """Protocol for the `VersionFunction` decorator return type."""
        ...

    def version(
        self,
        forced_version: int,
        sandbox_runner: SandboxRunner | None = None,
    ) -> Coroutine[Any, Any, Callable[_P, _R_CO]]:
        """Protocol for the `VersionFunction` decorator return type."""
        ...

    def remote(
        self,
        sandbox_runner: SandboxRunner | None = None,
    ) -> Coroutine[Any, Any, _R_CO]:
        """Protocol for the `VersionFunction` decorator return type."""
        ...


class TraceDecoratedFunctionWithContext(Protocol[_P, _R]):
    """Protocol for the `VersioningDecorator` decorator return type."""

    def __call__(self, trace_ctx: Span, *args: _P.args, **kwargs: _P.kwargs) -> _R: ...


class TraceDecorator(Protocol):
    """Protocol for the `VersioningDecorator` decorator return type."""

    @overload
    def __call__(
        self, fn: TraceDecoratedFunctionWithContext[_P, Coroutine[Any, Any, _R]]
    ) -> Callable[_P, Coroutine[Any, Any, _R]]: ...

    @overload
    def __call__(self, fn: TraceDecoratedFunctionWithContext[_P, _R]) -> Callable[_P, _R]: ...

    @overload
    def __call__(self, fn: Callable[_P, Coroutine[Any, Any, _R]]) -> Callable[_P, Coroutine[Any, Any, _R]]: ...

    @overload
    def __call__(self, fn: Callable[_P, _R]) -> Callable[_P, _R]: ...

    def __call__(
        self,
        fn: TraceDecoratedFunctionWithContext[_P, Coroutine[Any, Any, _R]]
        | TraceDecoratedFunctionWithContext[_P, _R]
        | Callable[_P, _R]
        | Callable[_P, Coroutine[Any, Any, _R]],
    ) -> Callable[_P, _R] | Callable[_P, Coroutine[Any, Any, _R]]:
        """Protocol `call` definition for `VersioningDecorator` decorator return type."""
        ...


class WrappedTraceDecorator(Protocol):
    """Protocol for the `WrappedTraceDecorator` decorator return type."""

    @overload
    def __call__(
        self, fn: TraceDecoratedFunctionWithContext[_P, Coroutine[Any, Any, _R]]
    ) -> Callable[_P, Coroutine[Any, Any, Trace[_R]]]: ...

    @overload
    def __call__(self, fn: TraceDecoratedFunctionWithContext[_P, _R]) -> Callable[_P, Trace[_R]]: ...

    @overload
    def __call__(self, fn: Callable[_P, Coroutine[Any, Any, _R]]) -> Callable[_P, Coroutine[Any, Any, Trace[_R]]]: ...

    @overload
    def __call__(self, fn: Callable[_P, _R]) -> Callable[_P, Trace[_R]]: ...

    def __call__(
        self,
        fn: TraceDecoratedFunctionWithContext[_P, Coroutine[Any, Any, _R]]
        | TraceDecoratedFunctionWithContext[_P, _R]
        | Callable[_P, _R]
        | Callable[_P, Coroutine[Any, Any, _R]],
    ) -> Callable[_P, Trace[_R]] | Callable[_P, Coroutine[Any, Any, Trace[_R]]]:
        """Protocol `call` definition for `VersioningDecorator` decorator return type."""
        ...


class VersionedFunctionTraceDecorator(Protocol):
    """Protocol for the `VersionedFunction` decorator return type."""

    @overload
    def __call__(
        self, fn: TraceDecoratedFunctionWithContext[_P, Coroutine[Any, Any, _R]]
    ) -> AsyncVersionedFunction[_P, _R]: ...

    @overload
    def __call__(self, fn: TraceDecoratedFunctionWithContext[_P, _R]) -> SyncVersionedFunction[_P, _R]: ...

    @overload
    def __call__(self, fn: Callable[_P, Coroutine[Any, Any, _R]]) -> AsyncVersionedFunction[_P, _R]: ...

    @overload
    def __call__(self, fn: Callable[_P, _R]) -> SyncVersionedFunction[_P, _R]: ...

    def __call__(
        self,
        fn: TraceDecoratedFunctionWithContext[_P, Coroutine[Any, Any, _R]]
        | TraceDecoratedFunctionWithContext[_P, _R]
        | Callable[_P, _R]
        | Callable[_P, Coroutine[Any, Any, _R]],
    ) -> AsyncVersionedFunction[_P, _R] | SyncVersionedFunction[_P, _R]:
        """Protocol `call` definition for `VersionedFunction` decorator return type."""
        ...


class WrappedVersionedFunctionTraceDecorator(Protocol):
    """Protocol for the `WrappedVersionedFunctionTraceDecorator` decorator return type."""

    @overload
    def __call__(
        self, fn: TraceDecoratedFunctionWithContext[_P, Coroutine[Any, Any, _R]]
    ) -> AsyncVersionedFunction[_P, Trace[_R]]: ...

    @overload
    def __call__(self, fn: TraceDecoratedFunctionWithContext[_P, _R]) -> SyncVersionedFunction[_P, Trace[_R]]: ...

    @overload
    def __call__(self, fn: Callable[_P, Coroutine[Any, Any, _R]]) -> AsyncVersionedFunction[_P, Trace[_R]]: ...

    @overload
    def __call__(self, fn: Callable[_P, _R]) -> SyncVersionedFunction[_P, Trace[_R]]: ...

    def __call__(
        self,
        fn: TraceDecoratedFunctionWithContext[_P, Coroutine[Any, Any, _R]]
        | TraceDecoratedFunctionWithContext[_P, _R]
        | Callable[_P, _R]
        | Callable[_P, Coroutine[Any, Any, _R]],
    ) -> AsyncVersionedFunction[_P, Trace[_R]] | SyncVersionedFunction[_P, Trace[_R]]:
        """Protocol `call` definition for `VersionedFunction` decorator return type."""
        ...


_TraceAttribute: TypeAlias = dict[str, AttributeValue]


class _ResultHolder:
    """A class to hold the result of a function call."""

    def __init__(self) -> None:
        self.result = None

    def set_result(self, result: Any) -> None:
        """Set the result attribute."""
        self.result: Any = result


_trace_context: ContextVar[MappingProxyType] = ContextVar("_trace_context", default=MappingProxyType({}))


def _get_trace_context() -> dict[str, Any]:
    return dict(_trace_context.get())


def _set_trace_context(trace_ctx: dict[str, Any]) -> None:
    _trace_context.set(MappingProxyType(trace_ctx.copy()))


@contextmanager
def _set_span_attributes(
    trace_type: str, span: Span, span_attribute: _TraceAttribute, is_async: bool, function: FunctionPublic | None
) -> Generator[_ResultHolder, None, None]:
    """Set the attributes on the span."""
    settings = get_settings()
    span_attribute["lilypad.project_uuid"] = settings.project_id if settings.project_id else ""
    span_attribute["lilypad.type"] = trace_type
    span_attribute["lilypad.is_async"] = is_async
    if function:
        function_uuid = function.uuid
        span_attribute[f"lilypad.{trace_type}.signature"] = function.signature
        span_attribute[f"lilypad.{trace_type}.code"] = function.code
    else:
        function_uuid = ""
    span_attribute["lilypad.function.uuid"] = function_uuid
    span.opentelemetry_span.set_attributes(span_attribute)
    result_holder = _ResultHolder()
    yield result_holder
    original_output = result_holder.result
    output_for_span = original_output.model_dump() if isinstance(original_output, BaseModel) else original_output
    span.opentelemetry_span.set_attribute(f"lilypad.{trace_type}.output", str(output_for_span))


def _construct_trace_attributes(
    arg_types: dict[str, str],
    arg_values: dict[str, Any],
) -> dict[str, AttributeValue]:
    jsonable_arg_values = {}
    for arg_name, arg_value in arg_values.items():
        try:
            serialized_arg_value = jsonable_encoder(arg_value)
        except ValueError:
            serialized_arg_value = "could not serialize"
        jsonable_arg_values[arg_name] = serialized_arg_value
    return {
        "lilypad.trace.arg_types": json.dumps(arg_types),
        "lilypad.trace.arg_values": json.dumps(jsonable_arg_values),
    }


_SANDBOX_CUSTOM_RESULT = {
    "result": "result.response if isinstance(result, AsyncTrace | Trace) else result",
    "trace_context": "_get_trace_context()",
}
_SANDBOX_PRE_ACTIONS = [
    "lilypad.configure(log_handlers=[logging.StreamHandler(sys.stderr)])",]
_SANDBOX_AFTER_ACTIONS = [
    "result = result.response if isinstance(result, AsyncTrace | Trace) else result",
    "with suppress(ImportError): from mirascope.core import BaseCallResponse",
    "result = result.content if (mirascope_response := locals().get('BaseCallResponse')) else result",
]
_SANDBOX_EXTRA_IMPORT = [
    f"from {TRACE_MODULE_NAME} import _get_trace_context, AsyncTrace, Trace",
    "import lilypad",
    "import sys",
    "import logging",
    "from contextlib import suppress",
]


@overload
def trace(name: str | None = None, *, versioning: None = None, mode: None = None) -> TraceDecorator: ...


@overload
def trace(
    name: str | None = None, *, versioning: Literal["automatic"], mode: None = None
) -> VersionedFunctionTraceDecorator: ...


@overload
def trace(name: str | None = None, *, versioning: None, mode: Literal["wrap"]) -> WrappedTraceDecorator: ...


@overload
def trace(
    name: str | None = None, *, versioning: Literal["automatic"], mode: Literal["wrap"]
) -> WrappedVersionedFunctionTraceDecorator: ...


def trace(
    name: str | None = None, *, versioning: Literal["automatic"] | None = None, mode: Literal["wrap"] | None = None
) -> TraceDecorator | VersionedFunctionTraceDecorator:
    """The tracing LLM generations.

    The decorated function will trace and log automatically.
    If mode="wrap" is set, the function will return a Trace[_R] object with a 'response' property containing the original function's response and an 'annotate' method.
    """

    @overload
    def decorator(
        fn: TraceDecoratedFunctionWithContext[_P, Coroutine[Any, Any, _R]],
    ) -> Callable[_P, Coroutine[Any, Any, _R]]: ...

    @overload
    def decorator(fn: TraceDecoratedFunctionWithContext[_P, _R]) -> Callable[_P, _R]: ...

    @overload
    def decorator(fn: Callable[_P, Coroutine[Any, Any, _R]]) -> Callable[_P, Coroutine[Any, Any, _R]]: ...

    @overload
    def decorator(fn: Callable[_P, _R]) -> Callable[_P, _R]: ...

    def decorator(
        fn: TraceDecoratedFunctionWithContext[_P, Coroutine[Any, Any, _R]]
        | TraceDecoratedFunctionWithContext[_P, _R]
        | Callable[_P, _R]
        | Callable[_P, Coroutine[Any, Any, _R]],
    ) -> Callable[_P, _R] | Callable[_P, Coroutine[Any, Any, _R]]:
        is_mirascope_call = hasattr(fn, "__mirascope_call__")
        prompt_template = (
            fn._prompt_template if hasattr(fn, "_prompt_template") else ""  # pyright: ignore[reportFunctionMemberAccess]
        )
        if _RECORDING_ENABLED and versioning == "automatic":
            register_decorated_function(TRACE_MODULE_NAME, fn, {"mode": mode})

        signature = inspect.signature(fn)

        if name is None:
            trace_name = get_qualified_name(fn)
        else:
            trace_name = name
        if fn_is_async(fn):

            @call_safely(fn)
            async def inner_async(*args: _P.args, **kwargs: _P.kwargs) -> _R:
                with Span(trace_name) as span:
                    final_args = args
                    final_kwargs = kwargs
                    needs_trace_ctx = "trace_ctx" in signature.parameters
                    has_user_provided_trace_ctx = False
                    try:
                        bound_call_args = signature.bind(*args, **kwargs)
                        has_user_provided_trace_ctx = "trace_ctx" in bound_call_args.arguments
                    except TypeError:
                        pass
                    if needs_trace_ctx and not has_user_provided_trace_ctx:
                        final_args = tuple((span, *args))
                    arg_types, arg_values = inspect_arguments(fn, *final_args, **final_kwargs)
                    arg_values.pop("trace_ctx", None)
                    arg_types.pop("trace_ctx", None)

                    trace_attribute = _construct_trace_attributes(
                        arg_types=arg_types,
                        arg_values=arg_values,
                    )
                    settings = get_settings()
                    async_lilypad_client = AsyncLilypad(api_key=settings.api_key)
                    if versioning == "automatic":
                        closure = Closure.from_fn(fn)

                        try:
                            function = await async_lilypad_client.projects.functions.retrieve_by_hash(
                                project_uuid=settings.project_id, function_hash=closure.hash
                            )
                        except NotFoundError:
                            function = await async_lilypad_client.projects.functions.create(
                                path_project_uuid=settings.project_id,
                                code=closure.code,
                                hash=closure.hash,
                                name=closure.name,
                                signature=closure.signature,
                                arg_types=arg_types,
                                dependencies=closure.dependencies,
                                is_versioned=True,
                                prompt_template=prompt_template,
                            )
                        function_uuid = function.uuid
                    else:
                        function_uuid = None
<<<<<<< HEAD
                    if is_mirascope_call:
                        decorator_inner = create_mirascope_middleware(
                            function,
                            arg_values,
                            True,
                            prompt_template,
                            settings.project_id,
                            current_span=span.opentelemetry_span,
                        )
                        output = await decorator_inner(fn)(*final_args, **final_kwargs)
                    else:
                        with _set_span_attributes(
                            TRACE_TYPE, span, trace_attribute, is_async=True, function_uuid=function_uuid
                        ) as result_holder:
                            output = await fn(*final_args, **final_kwargs)
                            result_holder.set_result(output)
                        span_id = span.span_id
=======
                        function = None
                    with _set_span_attributes(
                        TRACE_TYPE, span, trace_attribute, is_async=True, function=function
                    ) as result_holder:
                        output = await fn(*final_args, **final_kwargs)
                        result_holder.set_result(output)
                    span_id = span.span_id
>>>>>>> 97a36d23
                    _set_trace_context({"span_id": span_id, "function_uuid": function_uuid})
                if mode == "wrap":
                    return AsyncTrace(response=output, span_id=span_id, function_uuid=function_uuid)
                return output  # pyright: ignore [reportReturnType]

            if versioning is None:
                return inner_async

            async def _specific_function_version_async(
                forced_version: int,
                sandbox: SandboxRunner | None = None,
            ) -> Callable[_P, _R]:
                settings = get_settings()
                async_lilypad_client = AsyncLilypad(api_key=settings.api_key)
                function_name = get_qualified_name(fn)
                try:
                    versioned_function = await async_lilypad_client.projects.functions.name.retrieve_by_version(
                        version_num=forced_version,
                        project_uuid=settings.project_id,
                        function_name=function_name,
                    )
                    versioned_function_closure = Closure(
                        name=versioned_function.name,
                        code=versioned_function.code,
                        signature=versioned_function.signature,
                        hash=versioned_function.hash,
                        dependencies={k: v.model_dump() for k, v in versioned_function.dependencies.items()}
                        if versioned_function.dependencies is not None
                        else {},
                    )
                except Exception as e:
                    raise RemoteFunctionError(f"Failed to retrieve function {fn.__name__}: {e}")

                if sandbox is None:
                    sandbox = SubprocessSandboxRunner(os.environ.copy())

                @call_safely(fn)  # pyright: ignore [reportArgumentType]
                def _inner_async(*args: _P.args, **kwargs: _P.kwargs) -> _R:
                    result = sandbox.execute_function(
                        versioned_function_closure,
                        *args,
                        custom_result=_SANDBOX_CUSTOM_RESULT,
                        pre_actions=_SANDBOX_PRE_ACTIONS,
                        after_actions=_SANDBOX_AFTER_ACTIONS,
                        extra_imports=_SANDBOX_EXTRA_IMPORT,
                        **kwargs,
                    )
                    if mode == "wrap":
                        return AsyncTrace(
                            response=result["result"],
                            span_id=result["trace_context"]["span_id"],
                            function_uuid=result["trace_context"]["function_uuid"],
                        )
                    return result["result"]

                return _inner_async

            inner_async.version = _specific_function_version_async  # pyright: ignore [reportAttributeAccessIssue, reportFunctionMemberAccess]

            async def _deployed_version_async(
                *args: _P.args, sandbox: SandboxRunner | None = None, **kwargs: _P.kwargs
            ) -> _R:
                settings = get_settings()
                async_lilypad_client = AsyncLilypad(api_key=settings.api_key)
                function_name = get_qualified_name(fn)

                try:
                    deployed_function = await async_lilypad_client.projects.functions.name.retrieve_deployed(
                        project_uuid=settings.project_id,
                        function_name=function_name,
                    )
                    deployed_function_closure = Closure(
                        name=deployed_function.name,
                        code=deployed_function.code,
                        signature=deployed_function.signature,
                        hash=deployed_function.hash,
                        dependencies={k: v.model_dump() for k, v in deployed_function.dependencies.items()}
                        if deployed_function.dependencies is not None
                        else {},
                    )
                except Exception as e:
                    raise RemoteFunctionError(f"Failed to retrieve function {fn.__name__}: {e}")

                if sandbox is None:
                    sandbox = SubprocessSandboxRunner(os.environ.copy())

                result = sandbox.execute_function(
                    deployed_function_closure,
                    *args,
                    custom_result=_SANDBOX_CUSTOM_RESULT,
                    pre_actions=_SANDBOX_PRE_ACTIONS,
                    after_actions=_SANDBOX_AFTER_ACTIONS,
                    extra_imports=_SANDBOX_EXTRA_IMPORT,
                    **kwargs,
                )
                if mode == "wrap":
                    return AsyncTrace(
                        response=result["result"],
                        span_id=result["trace_context"]["span_id"],
                        function_uuid=result["trace_context"]["function_uuid"],
                    )
                return result["result"]

            inner_async.remote = _deployed_version_async
            return inner_async
        else:

            @call_safely(fn)
            def inner(*args: _P.args, **kwargs: _P.kwargs) -> _R:
                with Span(trace_name) as span:
                    final_args = args
                    final_kwargs = kwargs
                    needs_trace_ctx = "trace_ctx" in signature.parameters
                    has_user_provided_trace_ctx = False
                    try:
                        bound_call_args = signature.bind(*args, **kwargs)
                        has_user_provided_trace_ctx = "trace_ctx" in bound_call_args.arguments
                    except TypeError:
                        pass

                    if needs_trace_ctx and not has_user_provided_trace_ctx:
                        final_args = tuple((span, *args))
                    arg_types, arg_values = inspect_arguments(fn, *final_args, **final_kwargs)
                    arg_values.pop("trace_ctx", None)
                    arg_types.pop("trace_ctx", None)

                    trace_attribute = _construct_trace_attributes(
                        arg_types=arg_types,
                        arg_values=arg_values,
                    )
                    settings = get_settings()
                    lilypad_client = Lilypad(api_key=settings.api_key)

                    if versioning == "automatic":
                        closure = Closure.from_fn(fn)

                        try:
                            function = lilypad_client.projects.functions.retrieve_by_hash(
                                project_uuid=settings.project_id, function_hash=closure.hash
                            )
                        except NotFoundError:
                            function = lilypad_client.projects.functions.create(
                                path_project_uuid=settings.project_id,
                                code=closure.code,
                                hash=closure.hash,
                                name=closure.name,
                                signature=closure.signature,
                                arg_types=arg_types,
                                dependencies=closure.dependencies,
                                is_versioned=True,
                                prompt_template=prompt_template,
                            )
                        function_uuid = function.uuid
                    else:
                        function = None
                        function_uuid = None
<<<<<<< HEAD
                    if is_mirascope_call:
                        decorator_inner = create_mirascope_middleware(
                            function,
                            arg_values,
                            False,
                            prompt_template,
                            settings.project_id,
                            current_span=span.opentelemetry_span,
                        )
                        output = decorator_inner(fn)(*final_args, **final_kwargs)
                    else:
                        with _set_span_attributes(
                            TRACE_TYPE, span, trace_attribute, is_async=False, function_uuid=function_uuid
                        ) as result_holder:
                            output = fn(*final_args, **final_kwargs)
                            result_holder.set_result(output)
=======
                    with _set_span_attributes(
                        TRACE_TYPE, span, trace_attribute, is_async=False, function=function
                    ) as result_holder:
                        output = fn(*final_args, **final_kwargs)
                        result_holder.set_result(output)
>>>>>>> 97a36d23
                    span_id = span.span_id
                    _set_trace_context({"span_id": span_id, "function_uuid": function_uuid})
                if mode == "wrap":
                    return Trace(response=output, span_id=span_id, function_uuid=function_uuid)
                return output  # pyright: ignore [reportReturnType]

            if versioning is None:
                return inner  # pyright: ignore [reportReturnType]

            def _specific_function_version(
                forced_version: int,
                sandbox: SandboxRunner | None = None,
            ) -> Callable[_P, _R]:
                settings = get_settings()
                lilypad_client = Lilypad(api_key=settings.api_key)
                function_name = get_qualified_name(fn)

                try:
                    versioned_function = lilypad_client.projects.functions.name.retrieve_by_version(
                        version_num=forced_version,
                        project_uuid=settings.project_id,
                        function_name=function_name,
                    )
                    versioned_function_closure = Closure(
                        name=versioned_function.name,
                        code=versioned_function.code,
                        signature=versioned_function.signature,
                        hash=versioned_function.hash,
                        dependencies={k: v.model_dump() for k, v in versioned_function.dependencies.items()}
                        if versioned_function.dependencies is not None
                        else {},
                    )
                except Exception as e:
                    raise RemoteFunctionError(f"Failed to retrieve function {fn.__name__}: {e}")

                if sandbox is None:
                    sandbox = SubprocessSandboxRunner(os.environ.copy())

                @call_safely(fn)  # pyright: ignore [reportArgumentType]
                def _inner(*args: _P.args, **kwargs: _P.kwargs) -> _R:
                    result = sandbox.execute_function(
                        versioned_function_closure,
                        *args,
                        custom_result=_SANDBOX_CUSTOM_RESULT,
                        pre_actions=_SANDBOX_PRE_ACTIONS,
                        after_actions=_SANDBOX_AFTER_ACTIONS,
                        extra_imports=_SANDBOX_EXTRA_IMPORT,
                        **kwargs,
                    )
                    if mode == "wrap":
                        return Trace(
                            response=result["result"],
                            span_id=result["trace_context"]["span_id"],
                            function_uuid=result["trace_context"]["function_uuid"],
                        )
                    return result["result"]

                return _inner

            inner.version = _specific_function_version  # pyright: ignore [reportAttributeAccessIssue, reportFunctionMemberAccess]

            def _deployed_version(*args: _P.args, sandbox: SandboxRunner | None = None, **kwargs: _P.kwargs) -> _R:
                settings = get_settings()
                lilypad_client = Lilypad(api_key=settings.api_key)
                function_name = get_qualified_name(fn)

                try:
                    deployed_function = lilypad_client.projects.functions.name.retrieve_deployed(
                        project_uuid=settings.project_id,
                        function_name=function_name,
                    )
                    deployed_function_closure = Closure(
                        name=deployed_function.name,
                        code=deployed_function.code,
                        signature=deployed_function.signature,
                        hash=deployed_function.hash,
                        dependencies={k: v.model_dump() for k, v in deployed_function.dependencies.items()}
                        if deployed_function.dependencies is not None
                        else {},
                    )
                except Exception as e:
                    raise RemoteFunctionError(f"Failed to retrieve function {fn.__name__}: {e}")

                if sandbox is None:
                    sandbox = SubprocessSandboxRunner(os.environ.copy())

                result = sandbox.execute_function(
                    deployed_function_closure,
                    *args,
                    custom_result=_SANDBOX_CUSTOM_RESULT,
                    pre_actions=_SANDBOX_PRE_ACTIONS,
                    after_actions=_SANDBOX_AFTER_ACTIONS,
                    extra_imports=_SANDBOX_EXTRA_IMPORT,
                    **kwargs,
                )
                if mode == "wrap":
                    return Trace(
                        response=result["result"],
                        span_id=result["trace_context"]["span_id"],
                        function_uuid=result["trace_context"]["function_uuid"],
                    )
                return result["result"]

            inner.remote = _deployed_version
            return inner

    return decorator<|MERGE_RESOLUTION|>--- conflicted
+++ resolved
@@ -611,7 +611,6 @@
                         function_uuid = function.uuid
                     else:
                         function_uuid = None
-<<<<<<< HEAD
                     if is_mirascope_call:
                         decorator_inner = create_mirascope_middleware(
                             function,
@@ -629,15 +628,6 @@
                             output = await fn(*final_args, **final_kwargs)
                             result_holder.set_result(output)
                         span_id = span.span_id
-=======
-                        function = None
-                    with _set_span_attributes(
-                        TRACE_TYPE, span, trace_attribute, is_async=True, function=function
-                    ) as result_holder:
-                        output = await fn(*final_args, **final_kwargs)
-                        result_holder.set_result(output)
-                    span_id = span.span_id
->>>>>>> 97a36d23
                     _set_trace_context({"span_id": span_id, "function_uuid": function_uuid})
                 if mode == "wrap":
                     return AsyncTrace(response=output, span_id=span_id, function_uuid=function_uuid)
@@ -794,7 +784,6 @@
                     else:
                         function = None
                         function_uuid = None
-<<<<<<< HEAD
                     if is_mirascope_call:
                         decorator_inner = create_mirascope_middleware(
                             function,
@@ -811,13 +800,6 @@
                         ) as result_holder:
                             output = fn(*final_args, **final_kwargs)
                             result_holder.set_result(output)
-=======
-                    with _set_span_attributes(
-                        TRACE_TYPE, span, trace_attribute, is_async=False, function=function
-                    ) as result_holder:
-                        output = fn(*final_args, **final_kwargs)
-                        result_holder.set_result(output)
->>>>>>> 97a36d23
                     span_id = span.span_id
                     _set_trace_context({"span_id": span_id, "function_uuid": function_uuid})
                 if mode == "wrap":

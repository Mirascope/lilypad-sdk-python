--- conflicted
+++ resolved
@@ -1,13 +1,10 @@
 """Initialize Lilypad OpenTelemetry instrumentation."""
 
-<<<<<<< HEAD
 from __future__ import annotations
 
-=======
 import time
 import queue
 import random
->>>>>>> f1cadddf
 import logging
 import threading
 import importlib.util

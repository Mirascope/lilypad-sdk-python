--- conflicted
+++ resolved
@@ -1,11 +1,8 @@
 """Initialize Lilypad OpenTelemetry instrumentation."""
 
-<<<<<<< HEAD
 import os
 import time
 import queue
-=======
->>>>>>> f38fd3b1
 import logging
 import threading
 import importlib.util
@@ -36,7 +33,9 @@
 
 DEFAULT_LOG_LEVEL: int = logging.INFO
 
-<<<<<<< HEAD
+# Ignore pydantic deprecation warnings by using `list[SpanPublic]` instead of `TraceCreateResponse`
+TraceCreateResponseAdapter = TypeAdapter(list[SpanPublic])
+
 _MAX_RETRIES = 5
 _BACKOFF_SECS = 2.0
 _WORKER_SLEEP = 0.2
@@ -48,13 +47,6 @@
     def __init__(self, data: list[dict[str, Any]]):
         self.data = data
         self.attempts = 0
-
-
-TraceCreateResponseAdapter = TypeAdapter(TraceCreateResponse)
-=======
-# Ignore pydantic deprecation warnings by using `list[SpanPublic]` instead of `TraceCreateResponse`
-TraceCreateResponseAdapter = TypeAdapter(list[SpanPublic])
->>>>>>> f38fd3b1
 
 
 class CryptoIdGenerator(IdGenerator):

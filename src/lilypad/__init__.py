--- conflicted
+++ resolved
@@ -1,11 +1,18 @@
 # File generated from our OpenAPI spec by Stainless. See CONTRIBUTING.md for details.
 
 from . import types
-<<<<<<< HEAD
-from .lib import Run, Message, RemoteFunctionError, run, span, tool, trace, configure, register_serializer
-=======
-from .lib import Message, RemoteFunctionError, span, tool, trace, configure, lilypad_config, register_serializer
->>>>>>> 53f4374f
+from .lib import (
+    Message,
+    Session,
+    RemoteFunctionError,
+    span,
+    tool,
+    trace,
+    session,
+    configure,
+    lilypad_config,
+    register_serializer,
+)
 from ._types import NOT_GIVEN, Omit, NoneType, NotGiven, Transport, ProxiesTypes
 from ._utils import file_from_path
 from ._client import Client, Stream, Lilypad, Timeout, Transport, AsyncClient, AsyncStream, AsyncLilypad, RequestOptions
@@ -39,7 +46,7 @@
     "Message",
     "RemoteFunctionError",
     "register_serializer",
-    "run",
+    "session",
     "span",
     "tool",
     "trace",
@@ -81,7 +88,7 @@
     "DEFAULT_CONNECTION_LIMITS",
     "DefaultHttpxClient",
     "DefaultAsyncHttpxClient",
-    "Run",
+    "Session",
     "Span",
 ]
 

[project]
name = "lilypad-sdk"
version = "0.1.0-alpha.20"
description = "The official Python library for the lilypad API"
dynamic = ["readme"]
license = "Apache-2.0"
authors = [{ name = "Mirascope", email = "support@mirascope.com" }]
dependencies = [
  "httpx>=0.23.0, <1",
  "pydantic>=2.10.6, <3",
  "typing-extensions>=4.10, <5",
  "anyio>=3.5.0, <5",
  "distro>=1.7.0, <2",
  "sniffio",
  "libcst>=1.6.0",
  "mirascope>=1.22.0",
  "opentelemetry-api>=1.31.0",
  "opentelemetry-sdk>=1.31.0",
  "opentelemetry-instrumentation>=0.51b0",
  "pydantic-settings>=2.6.1",
  "ruff>=0.11.2",
]
requires-python = ">=3.10"
classifiers = [
  "Typing :: Typed",
  "Intended Audience :: Developers",
  "Programming Language :: Python :: 3.10",
  "Programming Language :: Python :: 3.11",
  "Programming Language :: Python :: 3.12",
  "Operating System :: OS Independent",
  "Operating System :: POSIX",
  "Operating System :: MacOS",
  "Operating System :: POSIX :: Linux",
  "Operating System :: Microsoft :: Windows",
  "Topic :: Software Development :: Libraries :: Python Modules",
  "License :: OSI Approved :: Apache Software License",
]

[project.urls]
Homepage = "https://github.com/Mirascope/lilypad-sdk-python"
Repository = "https://github.com/Mirascope/lilypad-sdk-python"


[tool.rye]
managed = true
# version pins are in requirements-dev.lock
dev-dependencies = [
<<<<<<< HEAD
    "pyright==1.1.399",
    "mypy",
    "respx",
    "pytest",
    "pytest-asyncio",
    "ruff",
    "time-machine",
    "nox",
    "dirty-equals>=0.6.0",
    "importlib-metadata>=6.7.0",
    "rich>=13.7.1",
    "nest_asyncio==1.6.0",
=======
  "respx",
  "pytest>=8.3.2",
  "pyright>=1.1.397",
  "pytest-asyncio>=0.23.8",
  "pytest-cov>=5.0.0",
  "pytest-asyncio",
  "time-machine",
  "nox",
  "dirty-equals>=0.6.0",
  "importlib-metadata>=6.7.0",
  "rich>=13.7.1",
  "nest_asyncio==1.6.0",
  "pre-commit>=3.8.0",
>>>>>>> 09d50829
]

[tool.rye.scripts]
format = { chain = [
  "format:ruff",
  "format:docs",
  "fix:ruff",
  # run formatting again to fix any inconsistencies when imports are stripped
  "format:ruff",
] }
"format:docs" = "python scripts/utils/ruffen-docs.py README.md api.md"
"format:ruff" = "ruff format"

"lint" = { chain = ["check:ruff", "typecheck", "check:importable"] }
"check:ruff" = "ruff check ."
"fix:ruff" = "ruff check --fix ."

"check:importable" = "python -c 'import lilypad'"

typecheck = { chain = ["typecheck:pyright"] }
"typecheck:pyright" = "pyright"

[build-system]
requires = ["hatchling==1.26.3", "hatch-fancy-pypi-readme"]
build-backend = "hatchling.build"

[tool.hatch.build]
include = ["src/*"]

[tool.hatch.build.targets.wheel]
packages = ["src/lilypad"]

[tool.hatch.build.targets.sdist]
# Basically everything except hidden files/directories (such as .github, .devcontainers, .python-version, etc)
include = [
  "/*.toml",
  "/*.json",
  "/*.lock",
  "/*.md",
  "/noxfile.py",
  "bin/*",
  "examples/*",
  "src/*",
  "tests/*",
]

[tool.hatch.metadata.hooks.fancy-pypi-readme]
content-type = "text/markdown"

[[tool.hatch.metadata.hooks.fancy-pypi-readme.fragments]]
path = "README.md"

[[tool.hatch.metadata.hooks.fancy-pypi-readme.substitutions]]
# replace relative links with absolute links
pattern = '\[(.+?)\]\(((?!https?://)\S+?)\)'
replacement = '[\1](https://github.com/Mirascope/lilypad-sdk-python/tree/main/\g<2>)'

[project.scripts]
lilypad = "lilypad.lib.cli.main:app"

[project.optional-dependencies]
cli = ["typer>=0.15.2", "rich>=13.7.1"]
openai = ["openai>=1.57.0"]
anthropic = ["anthropic>=0.36.0"]
azure = ["azure-ai-inference>=1.0.0b9,<2.0", "aiohttp>=3.10.5,<4.0"]
gemini = ["google-generativeai>=0.4.0,<1", "pillow>=10.4.0,<11"]
google = ["google-genai>=1.7.0,<2", "pillow>=10.4.0,<11"]
bedrock = [
  "aioboto3>=13.2.0",
  "boto3>=1.35.36",
  "boto3-stubs[bedrock-runtime]>=1.35.82",
  "types-aioboto3[bedrock-runtime]>=13.2.0.post3",
]
mistral = ["mistralai>=1.0.0,<2"]
outlines = ["outlines>=0.1.11"]
sandbox-docker = ["docker>=7.1.0"]
vertex = ["google-cloud-aiplatform>=1.74.0"]


[tool.pytest.ini_options]
testpaths = ["tests"]
addopts = "--tb=short"
xfail_strict = true
asyncio_mode = "auto"
asyncio_default_fixture_loop_scope = "session"
filterwarnings = ["error", "ignore::DeprecationWarning"]

[tool.pyright]
# this enables practically every flag given by pyright.
# there are a couple of flags that are still disabled by
# default in strict mode as they are experimental and niche.
typeCheckingMode = "strict"
pythonVersion = "3.10"

exclude = [
  "_dev",
  ".venv",
  ".nox",
  "tests",
  "src/lilypad/lib",
  "src/lilypad/_models.py",
  "src/lilypad/_utils/_typing.py",
]

reportImplicitOverride = true
reportOverlappingOverload = false

reportImportCycles = false
reportPrivateUsage = false

[tool.ruff]
line-length = 120
output-format = "grouped"
target-version = "py310"

[tool.ruff.format]
docstring-code-format = true

[tool.ruff.lint]
select = [
  # isort
  "I",
  # bugbear rules
  "B",
  # remove unused imports
  "F401",
  # bare except statements
  "E722",
  # unused arguments
  "ARG",
  # print statements
  "T201",
  "T203",
  # misuse of typing.TYPE_CHECKING
  "TC004",
  # import rules
  "TID251",
]
ignore = [
  # mutable defaults
  "B006",
]
unfixable = [
  # disable auto fix for print statements
  "T201",
  "T203",
]

[tool.ruff.lint.flake8-tidy-imports.banned-api]
"functools.lru_cache".msg = "This function does not retain type information for the wrapped function's arguments; The `lru_cache` function from `_utils` should be used instead"

[tool.ruff.lint.isort]
length-sort = true
length-sort-straight = true
combine-as-imports = true
extra-standard-library = ["typing_extensions"]
known-first-party = ["lilypad", "tests"]

[tool.ruff.lint.per-file-ignores]
"bin/**.py" = ["T201", "T203"]
"scripts/**.py" = ["T201", "T203"]
"tests/**.py" = ["T201", "T203"]
"tests/lib/**.py" = ["ARG", "F401"]
"examples/**.py" = ["T201", "T203"]
"src/lilypad/lib/**.py" = ["ARG", "F401", "B904", "TC004", "B904"]<|MERGE_RESOLUTION|>--- conflicted
+++ resolved
@@ -45,12 +45,12 @@
 managed = true
 # version pins are in requirements-dev.lock
 dev-dependencies = [
-<<<<<<< HEAD
     "pyright==1.1.399",
+    "pytest>=8.3.2",
     "mypy",
     "respx",
-    "pytest",
-    "pytest-asyncio",
+    "pytest-asyncio>=0.23.8",
+    "pytest-cov>=5.0.0",
     "ruff",
     "time-machine",
     "nox",
@@ -58,21 +58,7 @@
     "importlib-metadata>=6.7.0",
     "rich>=13.7.1",
     "nest_asyncio==1.6.0",
-=======
-  "respx",
-  "pytest>=8.3.2",
-  "pyright>=1.1.397",
-  "pytest-asyncio>=0.23.8",
-  "pytest-cov>=5.0.0",
-  "pytest-asyncio",
-  "time-machine",
-  "nox",
-  "dirty-equals>=0.6.0",
-  "importlib-metadata>=6.7.0",
-  "rich>=13.7.1",
-  "nest_asyncio==1.6.0",
-  "pre-commit>=3.8.0",
->>>>>>> 09d50829
+    "pre-commit>=3.8.0",
 ]
 
 [tool.rye.scripts]

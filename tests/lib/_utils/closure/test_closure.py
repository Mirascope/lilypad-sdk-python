"""Tests for the `Closure` class"""

import os
import sys
import inspect
import subprocess
import importlib.metadata
from uuid import UUID
from unittest.mock import Mock
from collections.abc import Callable

import pytest

from lilypad.lib._utils import Closure, get_qualified_name

from .closure_test_functions import (
    sub_fn,
    inner_fn,
    single_fn,
    built_in_fn,
    datetime_fn,
    decorated_fn,
    inner_sub_fn,
    global_var_fn,
    type_alias_fn,
    inner_class_fn,
    third_party_fn,
    dotted_import_fn,
    self_fn_class_fn,
    aliased_import_fn,
    fn_inside_class_fn,
    multi_decorated_fn,
    standard_import_fn,
    internal_imports_fn,
    annotated_input_arg_fn,
    sub_fn_inside_class_fn,
    user_defined_import_fn,
    annotated_assignment_fn,
    aliased_module_import_fn,
    closure_with_properties_fn,
    closure_inside_decorator_fn,
    mirascope_response_model_fn,
    user_defined_from_import_fn,
    user_defined_class_import_fn,
    user_defined_dotted_import_fn,
    user_defined_aliased_import_fn,
    user_defined_class_from_import_fn,
    import_with_different_dist_name_fn,
    closure_inside_imported_decorator_fn,
    user_defined_aliased_class_import_fn,
    user_defined_aliased_dotted_import_fn,
    user_defined_aliased_module_import_fn,
    user_defined_aliased_module_import_class_fn,
    closure_with_long_function_name_that_wraps_around_fn,
)
from .closure_test_functions.main import (
    Chatbot,
    handle_issue,
    raw_string_fn,
    multiple_literal_fn,
    fn_using_time_module,
    fn_using_random_module,
    multi_joined_string_fn,
    empty_body_fn_docstrings,
    nested_base_model_definitions,
)

mirascope_extras = [
    "anthropic",
    "azure",
    "bedrock",
    "gemini",
    "google",
    "mistral",
    "openai",
    "opentelemetry",
    "vertex",
    "xai",
]
lilypad_extras = [
    "anthropic",
    "azure",
    "bedrock",
    "cli",
    "gemini",
    "google",
    "mistral",
    "openai",
    "outlines",
    "sandbox-docker",
    "vertex",
]


def _expected(fn: Callable) -> str:
    return inspect.cleandoc(fn.__doc__ or "") + "\n"


def test_single_fn() -> None:
    """Test the `Closure` class with a single function."""
    closure = Closure.from_fn(single_fn)
    assert closure.code == _expected(single_fn)
    assert closure.dependencies == {}

    os.environ["LILYPAD_VERSIONING_INCLUDE_DOCSTRINGS"] = "true"
    Closure.from_fn.cache_clear()
    closure = Closure.from_fn(single_fn)
    assert (
        closure.code
        == inspect.cleandoc('''
        def single_fn() -> str:
            """
            def single_fn() -> str:
                return "Hello, world!"
            """
            return "Hello, world!"
        ''')
        + "\n"
    )
    assert closure.dependencies == {}
    os.environ["LILYPAD_VERSIONING_INCLUDE_DOCSTRINGS"] = "false"


def test_sub_fn() -> None:
    """Test the `Closure` class with a sub function."""
    closure = Closure.from_fn(sub_fn)
    assert closure.code == _expected(sub_fn)
    assert closure.dependencies == {}


def test_inner_fn() -> None:
    """Test the `Closure` class with an inner function."""
    closure = Closure.from_fn(inner_fn)
    assert closure.code == _expected(inner_fn)
    assert closure.dependencies == {}


def test_inner_class_fn() -> None:
    """Test the `Closure` class with an inner class."""
    closure = Closure.from_fn(inner_class_fn)
    assert closure.code == _expected(inner_class_fn)
    assert closure.dependencies == {}


def test_inner_sub_fn() -> None:
    """Test the `Closure` class with an inner method."""
    closure = Closure.from_fn(inner_sub_fn)
    assert closure.code == _expected(inner_sub_fn)
    assert closure.dependencies == {}


def test_built_in_fn() -> None:
    """Test the `Closure` class with a built-in function."""
    closure = Closure.from_fn(built_in_fn)
    assert closure.code == _expected(built_in_fn)
    assert closure.dependencies == {}


def test_third_party_fn() -> None:
    """Test the `Closure` class with a third-party function."""
    closure = Closure.from_fn(third_party_fn)
    assert closure.code == _expected(third_party_fn)
    assert closure.dependencies == {
        "mirascope": {
            "version": importlib.metadata.version("mirascope"),
            "extras": mirascope_extras,
        }
    }


def test_decorated_fn() -> None:
    """Test the `Closure` class with a decorated function."""
    closure = Closure.from_fn(decorated_fn)
    assert closure.code == _expected(decorated_fn)
    assert closure.dependencies == {
        "mirascope": {
            "version": importlib.metadata.version("mirascope"),
            "extras": mirascope_extras,
        }
    }


def test_multi_decorated_fn() -> None:
    """Test the `Closure` class with a multi-decorated function."""
    closure = Closure.from_fn(multi_decorated_fn)
    assert closure.code == _expected(multi_decorated_fn)
    assert closure.dependencies == {
        "mirascope": {
            "version": importlib.metadata.version("mirascope"),
            "extras": mirascope_extras,
        }
    }


def test_user_defined_import_fn() -> None:
    """Test the `Closure` class with a user-defined import."""
    closure = Closure.from_fn(user_defined_import_fn)
    assert closure.code == _expected(user_defined_import_fn)
    assert closure.dependencies == {}


def test_user_defined_from_import_fn() -> None:
    """Test the `Closure` class with a user-defined from import."""
    closure = Closure.from_fn(user_defined_from_import_fn)
    assert closure.code == _expected(user_defined_from_import_fn)
    assert closure.dependencies == {}


def test_user_defined_class_import_fn() -> None:
    """Test the `Closure` class with a user-defined class import."""
    closure = Closure.from_fn(user_defined_class_import_fn)
    assert closure.code == _expected(user_defined_class_import_fn)
    assert closure.dependencies == {}


def test_user_defined_class_from_import_fn() -> None:
    """Test the `Closure` class with a user-defined class from import."""
    closure = Closure.from_fn(user_defined_class_from_import_fn)
    assert closure.code == _expected(user_defined_class_from_import_fn)
    assert closure.dependencies == {}


def test_fn_inside_class_fn() -> None:
    """Test the `Closure` class with a function inside a class."""
    closure = Closure.from_fn(fn_inside_class_fn)
    assert closure.code == _expected(fn_inside_class_fn)
    assert closure.dependencies == {}


def test_sub_fn_inside_class_fn() -> None:
    """Test the `Closure` class with a sub function inside a class."""
    closure = Closure.from_fn(sub_fn_inside_class_fn)
    assert closure.code == _expected(sub_fn_inside_class_fn)
    assert closure.dependencies == {}


def test_self_fn_class_fn() -> None:
    """Test the `Closure` class with a method inside a class."""
    closure = Closure.from_fn(self_fn_class_fn)
    assert closure.code == _expected(self_fn_class_fn)
    assert closure.dependencies == {}


def test_standard_import_fn() -> None:
    """Test the `Closure` class with a standard import."""
    closure = Closure.from_fn(standard_import_fn)
    assert closure.code == _expected(standard_import_fn)
    assert closure.dependencies == {}


def test_dot_import_fn() -> None:
    """Test the `Closure` class with a dotted import."""
    closure = Closure.from_fn(dotted_import_fn)
    assert closure.code == _expected(dotted_import_fn)
    assert closure.dependencies == {}


def test_aliased_module_import_fn() -> None:
    """Test the `Closure` class with an aliased module import."""
    closure = Closure.from_fn(aliased_module_import_fn)
    assert closure.code == _expected(aliased_module_import_fn)
    assert closure.dependencies == {
        "openai": {
            "version": importlib.metadata.version("openai"),
            "extras": ["realtime"],
        }
    }


def test_aliased_import_fn() -> None:
    """Test the `Closure` class with an aliased import."""
    closure = Closure.from_fn(aliased_import_fn)
    assert closure.code == _expected(aliased_import_fn)
    assert closure.dependencies == {
        "openai": {
            "version": importlib.metadata.version("openai"),
            "extras": ["realtime"],
        }
    }


def test_user_defined_aliased_module_import_fn() -> None:
    """Test the `Closure` class with a user-defined aliased module import."""
    closure = Closure.from_fn(user_defined_aliased_module_import_fn)
    assert closure.code == _expected(user_defined_aliased_module_import_fn)
    assert closure.dependencies == {}


def test_user_defined_aliased_module_import_class_fn() -> None:
    """Test the `Closure` class with a user-defined aliased module import."""
    closure = Closure.from_fn(user_defined_aliased_module_import_class_fn)
    assert closure.code == _expected(user_defined_aliased_module_import_class_fn)
    assert closure.dependencies == {}


def test_user_defined_aliased_import_fn() -> None:
    """Test the `Closure` class with a user-defined aliased import."""
    closure = Closure.from_fn(user_defined_aliased_import_fn)
    assert closure.code == _expected(user_defined_aliased_import_fn)
    assert closure.dependencies == {}


def test_user_defined_aliased_class_import_fn() -> None:
    """Test the `Closure` class with a user-defined aliased class import."""
    closure = Closure.from_fn(user_defined_aliased_class_import_fn)
    assert closure.code == _expected(user_defined_aliased_class_import_fn)
    assert closure.dependencies == {}


def test_user_defined_dotted_import_fn() -> None:
    """Test the `Closure` class with a user-defined dotted import."""
    closure = Closure.from_fn(user_defined_dotted_import_fn)
    assert closure.code == _expected(user_defined_dotted_import_fn)
    assert closure.dependencies == {}


def test_user_defined_aliased_dotted_import_fn() -> None:
    """Test the `Closure` class with a user-defined aliased dotted import."""
    closure = Closure.from_fn(user_defined_aliased_dotted_import_fn)
    assert closure.code == _expected(user_defined_aliased_dotted_import_fn)
    assert closure.dependencies == {}


def test_annotated_input_arg_fn() -> None:
    """Test the `Closure` class with an annotated input argument."""
    closure = Closure.from_fn(annotated_input_arg_fn)
    assert closure.code == _expected(annotated_input_arg_fn)
    assert closure.dependencies == {}


def test_annotated_assignment_fn() -> None:
    """Test the `Closure` class with an annotated assignment."""
    closure = Closure.from_fn(annotated_assignment_fn)
    assert closure.code == _expected(annotated_assignment_fn)
    assert closure.dependencies == {
        "openai": {
            "version": importlib.metadata.version("openai"),
            "extras": ["realtime"],
        }
    }


def test_internal_imports_fn() -> None:
    """Test the `Closure` class with internal imports."""
    closure = Closure.from_fn(internal_imports_fn)
    assert closure.code == _expected(internal_imports_fn)
    assert closure.dependencies == {
        "openai": {
            "version": importlib.metadata.version("openai"),
            "extras": ["realtime"],
        }
    }


def test_type_alias_fn() -> None:
    """Test the `Closure` class with a type alias."""
    closure = Closure.from_fn(type_alias_fn)
    assert closure.code == _expected(type_alias_fn)
    assert closure.dependencies == {}


def test_global_var_fn() -> None:
    """Test the `Closure` class with a global variable."""
    closure = Closure.from_fn(global_var_fn)
    assert closure.code == _expected(global_var_fn)
    assert closure.dependencies == {
        "mirascope": {
            "version": importlib.metadata.version("mirascope"),
            "extras": mirascope_extras,
        },
        "openai": {
            "version": importlib.metadata.version("openai"),
            "extras": ["realtime"],
        },
    }


def test_import_with_different_dist_name_fn() -> None:
    """Test the `Closure` class with an import with a different distribution name."""
    closure = Closure.from_fn(import_with_different_dist_name_fn)
    assert closure.code == _expected(import_with_different_dist_name_fn)
    expected_dependencies = {
        "google-ai-generativelanguage": {"extras": None, "version": "0.6.15"},
        "google-api-core": {"extras": None, "version": "2.24.2"},
        "google-auth": {"extras": None, "version": "2.38.0"},
        "google-cloud-aiplatform": {"extras": None, "version": "1.85.0"},
        "google-cloud-bigquery": {"extras": None, "version": "3.30.0"},
        "google-cloud-core": {"extras": None, "version": "2.4.3"},
        "google-cloud-resource-manager": {"extras": None, "version": "1.14.2"},
        "google-cloud-storage": {"extras": None, "version": "2.19.0"},
        "google-genai": {"extras": None, "version": "1.7.0"},
        "google-generativeai": {"extras": None, "version": "0.8.4"},
        "google-resumable-media": {
            "extras": ["aiohttp", "requests"],
            "version": "2.7.2",
        },
        "googleapis-common-protos": {"extras": None, "version": "1.69.2"},
        "grpc-google-iam-v1": {"extras": None, "version": "0.14.2"},
    }
    if sys.version_info >= (3, 11):
        expected_dependencies["protobuf"] = {
            "version": importlib.metadata.version("protobuf"),
            "extras": None,
        }
    assert closure.dependencies == expected_dependencies


def test_closure_inside_decorator_fn() -> None:
    """Test the `Closure` class inside a decorator."""
    closure = closure_inside_decorator_fn()
    assert closure.code == _expected(closure_inside_decorator_fn)
    assert closure.dependencies == {
        "lilypad-sdk": {
            "version": importlib.metadata.version("lilypad-sdk"),
            "extras": lilypad_extras,
        }
    }


def test_closure_inside_imported_decorator_fn() -> None:
    """Test the `Closure` class inside an imported decorator."""
    closure = closure_inside_imported_decorator_fn()
    assert closure.code == _expected(closure_inside_imported_decorator_fn)
    assert closure.dependencies == {
        "lilypad-sdk": {
            "version": importlib.metadata.version("lilypad-sdk"),
            "extras": lilypad_extras,
        }
    }


def test_closure_with_properties_fn() -> None:
    """Test the fn with properties."""
    closure = Closure.from_fn(closure_with_properties_fn)
    assert closure.code == _expected(closure_with_properties_fn)
    assert closure.dependencies == {}


def test_closure_with_long_function_name_that_wraps_around_fn() -> None:
    """Test the `Closure` class with a long function name that wraps around."""
    closure = Closure.from_fn(closure_with_long_function_name_that_wraps_around_fn)
    assert closure.code == _expected(closure_with_long_function_name_that_wraps_around_fn)
    assert closure.dependencies == {
        "openai": {
            "version": importlib.metadata.version("openai"),
            "extras": ["realtime"],
        }
    }
    assert closure.signature == inspect.cleandoc("""
        def closure_with_long_function_name_that_wraps_around_fn(
            arg1: str,
            arg2: str,
        ) -> ChatCompletionUserMessageParam: ...
        """)


def test_datetime() -> None:
    """Test the `Closure` class with a datetime function."""
    closure = Closure.from_fn(datetime_fn)
    assert closure.code == _expected(datetime_fn)
    assert closure.dependencies == {}


def test_mirascope_response_model_fn() -> None:
    """Test the `Closure` class with a Mirascope response model."""
    closure = Closure.from_fn(mirascope_response_model_fn)
    assert closure.code == _expected(mirascope_response_model_fn)
    assert closure.dependencies == {
        "mirascope": {
            "version": importlib.metadata.version("mirascope"),
            "extras": mirascope_extras,
        },
        "pydantic": {
            "extras": None,
            "version": "2.10.6",
        },
    }


def test_multiple_literal_fn():
    """Test the `Closure` class with multiple literal functions."""
    closure = Closure.from_fn(multiple_literal_fn)
    assert closure.code == _expected(multiple_literal_fn)
    assert closure.dependencies == {}


def test_raw_string_fn():
    """Test the `Closure` class with a raw string."""
    closure = Closure.from_fn(raw_string_fn)
    assert closure.code == _expected(raw_string_fn)
    assert closure.dependencies == {}


@pytest.mark.skip("Skip this test for now. the pattern is broken")
def test_multi_joined_string_fn():
    """Test the `Closure` class with multiple joined strings."""
    closure = Closure.from_fn(multi_joined_string_fn)
    assert closure.code == _expected(multi_joined_string_fn)
    assert closure.dependencies == {}


def test_empty_body_fn():
    """Test the `Closure` class with an empty function body."""

    # Define an empty function body here.
    # Because it difficult to define an empty function body in main.py with the expected result.
    def empty_body_fn(): ...

    closure = Closure.from_fn(empty_body_fn)
    assert closure.code == "def empty_body_fn(): ...\n"
    assert closure.dependencies == {}


def test_empty_body_fn_docstrings():
    """Test the `Closure` class with an empty function body and docstrings."""
    closure = Closure.from_fn(empty_body_fn_docstrings)
    assert closure.code == _expected(empty_body_fn_docstrings)
    assert closure.dependencies == {}


def test_nested_base_model_definitions() -> None:
    """Test the `Closure` class with nested base model definitions."""
    closure = Closure.from_fn(nested_base_model_definitions)
    assert closure.code == _expected(nested_base_model_definitions)
    assert closure.dependencies == {
        "mirascope": {
            "version": importlib.metadata.version("mirascope"),
            "extras": mirascope_extras,
        },
        "pydantic": {
            "extras": None,
            "version": "2.10.6",
        },
    }


def test_nested_handle_issue_method() -> None:
    """Test the `Closure` class with nested handle issue method."""
    closure = Closure.from_fn(handle_issue)
    assert closure.code == _expected(handle_issue)
    assert closure.dependencies == {
        "mirascope": {
            "version": importlib.metadata.version("mirascope"),
            "extras": mirascope_extras,
        },
        "pydantic": {
            "extras": None,
            "version": "2.10.6",
        },
    }


def test_instance_method() -> None:
    """Test the `Closure` class with instance method."""
    closure = Closure.from_fn(Chatbot.instance_method)
    assert closure.code == _expected(Chatbot.instance_method)
    assert closure.dependencies == {
        "mirascope": {
            "version": importlib.metadata.version("mirascope"),
            "extras": mirascope_extras,
        },
    }


def test_instance_method_on_local() -> None:
    """Test the `Closure` class with instance method."""
    from mirascope.core import openai

    class LocalChatbot:
        """A chatbot class."""

        def __init__(self, name: str) -> None:
            self.name = name

        @openai.call("gpt-4o-mini")
        def instance_method(self) -> str:
            """from mirascope.core import openai


            class LocalChatbot:
                def __init__(self, name: str) -> None:
                    self.name = name

                @openai.call("gpt-4o-mini")
                def instance_method(self) -> str:
                    return f"Hello, {self.name}!"
            """  # noqa: D403
            return f"Hello, {self.name}!"

    closure = Closure.from_fn(LocalChatbot.instance_method)
    assert closure.code == _expected(LocalChatbot.instance_method)
    assert closure.dependencies == {
        "mirascope": {
            "version": importlib.metadata.version("mirascope"),
            "extras": mirascope_extras,
        },
    }


def test_from_fn_failure(monkeypatch):
    """Test that Closure.from_fn propagates exceptions from _run_ruff."""

    def fake_run_ruff(code: str) -> str:
        raise RuntimeError("Ruff failed")

    monkeypatch.setattr("lilypad.lib._utils.closure._run_ruff", fake_run_ruff)

    def dummy_func(x):
        return x

    with pytest.raises(RuntimeError, match="Ruff failed"):
        Closure.from_fn(dummy_func)


def sample_function(x: int) -> int:
    """A sample function that multiplies input by 2."""
    return x * 2


@pytest.fixture()
def fixed_uuid(monkeypatch):
    """Fixture that replaces uuid.uuid4 with a fixed UUID."""
    fixed = UUID("12345678123456781234567812345678")
    monkeypatch.setattr("uuid.uuid4", lambda: fixed)
    return fixed


def test_get_qualified_name_handles_locals():
    """Test that get_qualified_name returns a simplified name for a function defined in a local scope."""

    def outer():
        def inner():
            pass

        return inner

    inner_fn = outer()
    simple_name = get_qualified_name(inner_fn)
    # Expected simple name is "inner"
    assert simple_name == "inner"


<<<<<<< HEAD
def test_run_ruff_exit_code_1(monkeypatch):
    """Test that _run_ruff handles exit code 1 correctly."""

    mock_run = Mock(
        side_effect=[
            subprocess.CompletedProcess(args=["ruff"], returncode=1, stdout="", stderr=""),
            subprocess.CompletedProcess(args=["ruff"], returncode=0, stdout="", stderr=""),
            subprocess.CompletedProcess(args=["ruff"], returncode=1, stdout="", stderr=""),
            subprocess.CompletedProcess(args=["ruff"], returncode=0, stdout="", stderr=""),
        ]
    )
    monkeypatch.setattr("subprocess.run", mock_run)

    def dummy(): ...

    closure = Closure.from_fn(dummy)
    assert closure.code.endswith("def dummy(): ...")
=======
def test_module_without_qualname_time():
    """Test the `Closure` class with a module that doesn't have __qualname__ attribute (time)."""

    closure = Closure.from_fn(fn_using_time_module)
    assert closure.code == _expected(fn_using_time_module)
    assert "time" in closure.code
    assert closure.dependencies == {}


def test_module_without_qualname_random():
    """Test the `Closure` class with a module that doesn't have __qualname__ attribute (random)."""

    closure = Closure.from_fn(fn_using_random_module)
    assert closure.code == _expected(fn_using_random_module)
    assert "random" in closure.code
>>>>>>> 03124de2
    assert closure.dependencies == {}<|MERGE_RESOLUTION|>--- conflicted
+++ resolved
@@ -640,7 +640,6 @@
     assert simple_name == "inner"
 
 
-<<<<<<< HEAD
 def test_run_ruff_exit_code_1(monkeypatch):
     """Test that _run_ruff handles exit code 1 correctly."""
 
@@ -658,7 +657,8 @@
 
     closure = Closure.from_fn(dummy)
     assert closure.code.endswith("def dummy(): ...")
-=======
+
+
 def test_module_without_qualname_time():
     """Test the `Closure` class with a module that doesn't have __qualname__ attribute (time)."""
 
@@ -674,5 +674,4 @@
     closure = Closure.from_fn(fn_using_random_module)
     assert closure.code == _expected(fn_using_random_module)
     assert "random" in closure.code
->>>>>>> 03124de2
     assert closure.dependencies == {}